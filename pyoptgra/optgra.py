--- conflicted
+++ resolved
@@ -34,7 +34,6 @@
 )
 
 
-<<<<<<< HEAD
 def _get_constraint_violation(
     f: Union[list, np.ndarray], nec: int, con_tol: float = 1e-6
 ) -> Tuple[float, int]:
@@ -77,12 +76,13 @@
     num_violations = int(sum(np.heaviside(violations, 0)))
 
     return violation_norm, num_violations
-=======
+
+
 def _assert_finite(arr: np.ndarray, name: str):
     mask = ~np.isfinite(arr)  # True for NaN, Inf, -Inf
     if np.any(mask):
         raise ValueError(f"Encountered non-finite values in {name} at indices: {np.where(mask)[0]}")
->>>>>>> 21c357a5
+
 
 
 class optgra:
